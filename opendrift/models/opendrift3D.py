--- conflicted
+++ resolved
@@ -58,12 +58,7 @@
                 verticaladvection = boolean(default=True)
             [turbulentmixing]
                 timestep = float(min=0.1, max=3600, default=60.)
-<<<<<<< HEAD
-                verticalresolution = float(min=0.01, max=10, default = 1.)
                 diffusivitymodel = option('environment', 'zero', 'stepfunction', 'windspeed_Sundby1983', 'windspeed_Large1994', 'gls_tke', default='environment')
-=======
-                diffusivitymodel = option('environment', 'stepfunction', 'windspeed_Sundby1983', 'windspeed_Large1994', 'gls_tke', default='environment')
->>>>>>> 2ce86591
                 TSprofiles = boolean(default=False)
                 '''
         self._add_configstring(configspec_oceandrift3D)
