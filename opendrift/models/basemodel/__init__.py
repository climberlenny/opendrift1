--- conflicted
+++ resolved
@@ -2013,33 +2013,20 @@
                 # Release elements
                 self.release_elements()
 
-<<<<<<< HEAD
                 if (
                     self.num_elements_active() == 0
                     and self.num_elements_scheduled() > 0
                 ):
-
                     logger.info(
                         "No active but %s scheduled elements, skipping timestep %s (%s)"
                         % (
                             self.num_elements_scheduled(),
-                            self.steps_calculation
-                            + 1,  # LH correction : +1 to be consistent with the line 2048
+                            self.steps_calculation + 1,
                             self.time,
                         )
                     )
                     self.state_to_buffer()  # Append status to history array
-                    self.steps_calculation += 1  # LH correction : Move from line 2020 to 2030 to propagate the step calculation after the state_to_buffer and to be consistent with the line 2106
-=======
-                if self.num_elements_active(
-                ) == 0 and self.num_elements_scheduled() > 0:
-                    logger.info(
-                        'No active but %s scheduled elements, skipping timestep %s (%s)'
-                        % (self.num_elements_scheduled(),
-                           self.steps_calculation + 1 , self.time))
-                    self.state_to_buffer()  # Append status to history array
                     self.steps_calculation += 1
->>>>>>> 10903f90
                     if self.time is not None:
                         self.time = self.time + self.time_step
                     continue
@@ -2602,7 +2589,6 @@
                 lats = np.ma.array(np.reshape(self.elements_scheduled.lat, (1, -1))).T
         return lons, lats
 
-<<<<<<< HEAD
     def animation(
         self,
         buffer=0.2,
@@ -2643,46 +2629,6 @@
         frames=None,
         **kwargs,
     ):
-=======
-    def animation(self,
-                  buffer=.2,
-                  corners=None,
-                  filename=None,
-                  compare=None,
-                  compare_marker='o',
-                  background=None,
-                  bgalpha=.5,
-                  vmin=None,
-                  vmax=None,
-                  drifter=None,
-                  shapefiles=None,
-                  skip=None,
-                  scale=None,
-                  color=False,
-                  clabel=None,
-                  colorbar=True,
-                  cmap=None,
-                  density=False,
-                  show_elements=True,
-                  show_trajectories=False,
-                  trajectory_alpha=.1,
-                  hide_landmask=False,
-                  density_pixelsize_m=1000,
-                  unitfactor=1,
-                  lcs=None,
-                  surface_only=False,
-                  markersize=20,
-                  origin_marker=None,
-                  legend=None,
-                  legend_loc='best',
-                  title='auto',
-                  fps=8,
-                  lscale=None,
-                  fast=False,
-                  blit=False,
-                  frames=None,
-                  **kwargs):
->>>>>>> 10903f90
         """Animate last run."""
 
         filename = str(filename) if filename is not None else None
